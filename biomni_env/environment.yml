--- conflicted
+++ resolved
@@ -35,13 +35,9 @@
       - pytest
       - transformers
       - sentencepiece
-<<<<<<< HEAD
-      - python-dotenv
-      - langchain_google_genai
-      - langchain_ollama
-=======
       - hyperimpute
       - mcp
       - tooluniverse
       - python-dotenv
->>>>>>> cb56c207
+      - langchain_google_genai
+      - langchain_ollama