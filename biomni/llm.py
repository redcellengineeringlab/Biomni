--- conflicted
+++ resolved
@@ -81,13 +81,9 @@
         return ChatOpenAI(
             model=model,
             temperature=temperature,
-<<<<<<< HEAD
             api_key=os.getenv("GEMINI_API_KEY"),
             base_url="https://generativelanguage.googleapis.com/v1beta/openai/",
             stop_sequences=stop_sequences,
-=======
-            google_api_key=api_key,
->>>>>>> 85e6dc9e
         )
     elif source == "Ollama":
         return ChatOllama(
